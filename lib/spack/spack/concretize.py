##############################################################################
# Copyright (c) 2013, Lawrence Livermore National Security, LLC.
# Produced at the Lawrence Livermore National Laboratory.
#
# This file is part of Spack.
# Written by Todd Gamblin, tgamblin@llnl.gov, All rights reserved.
# LLNL-CODE-647188
#
# For details, see https://github.com/llnl/spack
# Please also see the LICENSE file for our notice and the LGPL.
#
# This program is free software; you can redistribute it and/or modify
# it under the terms of the GNU General Public License (as published by
# the Free Software Foundation) version 2.1 dated February 1999.
#
# This program is distributed in the hope that it will be useful, but
# WITHOUT ANY WARRANTY; without even the IMPLIED WARRANTY OF
# MERCHANTABILITY or FITNESS FOR A PARTICULAR PURPOSE. See the terms and
# conditions of the GNU General Public License for more details.
#
# You should have received a copy of the GNU Lesser General Public License
# along with this program; if not, write to the Free Software Foundation,
# Inc., 59 Temple Place, Suite 330, Boston, MA 02111-1307 USA
##############################################################################
"""
Functions here are used to take abstract specs and make them concrete.
For example, if a spec asks for a version between 1.8 and 1.9, these
functions might take will take the most recent 1.9 version of the
package available.  Or, if the user didn't specify a compiler for a
spec, then this will assign a compiler to the spec based on defaults
or user preferences.

TODO: make this customizable and allow users to configure
      concretization  policies.
"""
import collections
from llnl.util.filesystem import join_path
import spack
import spack.spec
import spack.compilers
import spack.architecture
import spack.error
from spack.util.naming import mod_to_class
from spack.version import *
from functools import partial
from spec import DependencyMap
from itertools import chain
from spack.config import *

class DefaultConcretizer(object):
    """This class doesn't have any state, it just provides some methods for
       concretization.  You can subclass it to override just some of the
       default concretization strategies, or you can override all of them.
    """

    def _valid_virtuals_and_externals(self, spec):
        """Returns a list of spec/external-path pairs for both virtuals and externals
           that can concretize this spec."""
        # Get a list of candidate packages that could satisfy this spec
        packages = []
        if spec.virtual:
            providers = spack.repo.providers_for(spec)
            if not providers:
                raise UnsatisfiableProviderSpecError(providers[0], spec)
            spec_w_preferred_providers = find_spec(
                spec, lambda(x): spack.pkgsort.spec_has_preferred_provider(x.name, spec.name))
            if not spec_w_preferred_providers:
                spec_w_preferred_providers = spec
            provider_cmp = partial(spack.pkgsort.provider_compare, spec_w_preferred_providers.name, spec.name)
            packages = sorted(providers, cmp=provider_cmp)
        else:
            packages = [spec]

        # For each candidate package, if it has externals add those to the candidates
        # if it's a nobuild, then only add the externals.
        result = []
        all_compilers = spack.compilers.all_compilers()
        for pkg in packages:
            externals = spec_externals(pkg)
            buildable = not is_spec_nobuild(pkg)
            if buildable:
<<<<<<< HEAD
                result.append((pkg, None))
            for ext in externals:
                if ext[0].satisfies(spec):
                    result.append(ext)
=======
                result.append((pkg, None, None))
            if externals:
                sorted_externals = sorted(externals, cmp=lambda a,b: a[0].__cmp__(b[0]))
                for external in sorted_externals:
                    if external[0].satisfies(spec):
                        result.append(external)
>>>>>>> 4f9a309d
        if not result:
            raise NoBuildError(spec)

        def cmp_externals(a, b):
            result = cmp_specs(a[0], b[0])
            if result != 0:
                return result
            if not a[1] and b[1]:
                return 1
            if not b[1] and a[1]:
                return -1
            return cmp_specs(a[1], b[1])

        result = sorted(result, cmp=cmp_externals)
        return result


    def concretize_virtual_and_external(self, spec):
        """From a list of candidate virtual and external packages, concretize to one that
           is ABI compatible with the rest of the DAG."""
        candidates = self._valid_virtuals_and_externals(spec)
        if not candidates:
            return False

        # Find the nearest spec in the dag that has a compiler.  We'll use that
        # spec to test compiler compatibility.
        other_spec = find_spec(spec, lambda(x): x.compiler)
        if not other_spec:
            other_spec = spec.root

        # Choose an ABI-compatible candidate, or the first match otherwise.
        candidate = None
        if other_spec:
            candidate = next((c for c in candidates if spack.abi.compatible(c[0], other_spec)), None)
            if not candidate:
                # Try a looser ABI matching
                candidate = next((c for c in candidates if spack.abi.compatible(c[0], other_spec, loose=True)), None)
        if not candidate:
            # No ABI matches. Pick the top choice based on the orignal preferences.
            candidate = candidates[0]
<<<<<<< HEAD
=======
        external_module = candidate[2]
        external = candidate[1]
>>>>>>> 4f9a309d
        candidate_spec = candidate[0]
        external = candidate[1]
        changed = False

        # If we're external then trim the dependencies
        if external:
            if (spec.dependencies):
                changed = True
            spec.dependencies = DependencyMap()
            candidate_spec.dependencies = DependencyMap()

        def fequal(candidate_field, spec_field):
            return (not candidate_field) or (candidate_field == spec_field)
        if (fequal(candidate_spec.name, spec.name) and
            fequal(candidate_spec.versions, spec.versions) and
            fequal(candidate_spec.compiler, spec.compiler) and
            fequal(candidate_spec.architecture, spec.architecture) and
            fequal(candidate_spec.dependencies, spec.dependencies) and
            fequal(candidate_spec.variants, spec.variants) and
            fequal(external, spec.external)):
            return changed

        # Refine this spec to the candidate.
        if spec.virtual:
            spec._replace_with(candidate_spec)
            changed = True
        if spec._dup(candidate_spec, deps=False, cleardeps=False):
            changed = True
<<<<<<< HEAD
        spec.external = external
=======
        if not spec.external and external:
            spec.external = external
            changed = True
        if not spec.external_module and external_module:
            spec.external_module = external_module
            changed = True
>>>>>>> 4f9a309d

        return changed


    def concretize_version(self, spec):
        """If the spec is already concrete, return.  Otherwise take
           the preferred version from spackconfig, and default to the package's
           version if there are no available versions.

           TODO: In many cases we probably want to look for installed
                 versions of each package and use an installed version
                 if we can link to it.  The policy implemented here will
                 tend to rebuild a lot of stuff becasue it will prefer
                 a compiler in the spec to any compiler already-
                 installed things were built with.  There is likely
                 some better policy that finds some middle ground
                 between these two extremes.
        """
        # return if already concrete.
        if spec.versions.concrete:
            return False

        # If there are known available versions, return the most recent
        # version that satisfies the spec
        pkg = spec.package # Gives error here with dynist
        cmp_versions = partial(spack.pkgsort.version_compare, spec.name)
        valid_versions = sorted(
            [v for v in pkg.versions
             if any(v.satisfies(sv) for sv in spec.versions)],
            cmp=cmp_versions)

        if valid_versions:
            spec.versions = ver([valid_versions[0]])
        else:
            # We don't know of any SAFE versions that match the given
            # spec.  Grab the spec's versions and grab the highest
            # *non-open* part of the range of versions it specifies.
            # Someone else can raise an error if this happens,
            # e.g. when we go to fetch it and don't know how.  But it
            # *might* work.
            if not spec.versions or spec.versions == VersionList([':']):
                raise NoValidVersionError(spec)
            else:
                last = spec.versions[-1]
                if isinstance(last, VersionRange):
                    if last.end:
                        spec.versions = ver([last.end])
                    else:
                        spec.versions = ver([last.start])
                else:
                    spec.versions = ver([last])

        return True   # Things changed

    def _concretize_operating_system(self, spec):
        if spec.architecture.platform_os is not None:
            if isinstance(spec.architecture.platform_os,spack.architecture.OperatingSystem):
                return False
            else:
                spec.add_operating_system_from_string(spec.architecture.platform_os)
                return True #changed
        if spec.root.architecture and spec.root.architecture.platform_os:
            if isinstance(spec.root.architecture.platform_os,spack.architecture.OperatingSystem):
                spec.architecture.platform_os = spec.root.architecture.platform_os
            else:
                spec.add_operating_system_from_string(spec.root.architecture.platform_os)
        else:
            spec.architecture.platform_os = spec.architecture.platform.operating_system('default_os')

        return True #changed

#        """ Future method for concretizing operating system """
#        if isinstance(arch.platform_os, spack.architecture.OperatingSystem):
#            return False
#        else:
#            arch.arch_os = platform.operating_system('default_os')
#            return True
            
        
    def _concretize_target(self, spec):
        if spec.architecture.target is not None:
            if isinstance(spec.architecture.target,spack.architecture.Target):
                return False
            else:
                spec.add_target_from_string(spec.architecture.target)
                return True #changed

        if spec.root.architecture and spec.root.architecture.target:
            if isinstance(spec.root.architecture.target,spack.architecture.Target):
                spec.architecture.target = spec.root.architecture.target
            else:
                spec.add_target_from_string(spec.root.architecture.target)
        else:
            spec.architecture.target = spec.architecture.platform.target('default')

        return True #changed

#        if isinstance(arch.target, spack.architecture.Target):
#            return False
#        else:
#            arch.target = platform.target('default')
#            return True

    def concretize_architecture(self, spec):
        """If the spec is empty provide the defaults of the platform. If the
        architecture is not a basestring, then check if either the platform,
        target or operating system are concretized. If any of the fields are 
        changed then return True. If everything is concretized (i.e the
        architecture attribute is a namedtuple of classes) then return False. 
        If the target is a string type, then convert the string into a 
        concretized architecture. If it has no architecture and the root of the
        DAG has an architecture, then use the root otherwise use the defaults
        on the platform.
        """
        if spec.architecture is None:
            # Set the architecture to all defaults
            spec.architecture = spack.architecture.Arch()
            return True
         #If there is a target and it is a tuple and has both filled return
         #False
#        if isinstance(spec.architecture, basestring):
#            spec.split_architecture_string(spec.architecture)
            
        ret =  any((
                self._concretize_operating_system(spec),
                self._concretize_target(spec)))


        # Does not look pretty at all!!!
#        if spec.root.architecture and \
#            not isinstance(spec.root.architecture, basestring):
#                bool_flag =  any((
#                    self._concretize_platform(spec.root.architecture, platform),
#                    self._concretize_operating_system(spec.root.architecture, 
#                                                      platform),
#                    self._concretize_target(spec.root.target, platform)))
#                spec.architecture =spec.root.architecture
#                return bool_flag
#        else:
#            spec.add_architecture_from_string(spec.root.architecture)

        return ret
                
        # if there is no target specified used the defaults
    
        #if spec.target is not None:
        #    if isinstance(spec.target,spack.architecture.Target):
        #        return False
        #    else:
        #        spec.add_target_from_string(spec.target)
        #        return True #changed

        #if spec.root.target:
        #    if isinstance(spec.root.target,spack.architecture.Target):
        #        spec.target = spec.root.target
        #    else:
        #        spec.add_target_from_string(spec.root.target)
        #else:
        #    platform = spack.architecture.sys_type()
        #    spec.target = platform.target('default')

        #return True #changed


    def concretize_variants(self, spec):
        """If the spec already has variants filled in, return.  Otherwise, add
           the default variants from the package specification.
        """
        changed = False
        for name, variant in spec.package.variants.items():
            if name not in spec.variants:
                spec.variants[name] = spack.spec.VariantSpec(name, variant.default)
                changed = True
        return changed


    def concretize_compiler(self, spec):
        """If the spec already has a compiler, we're done.  If not, then take
           the compiler used for the nearest ancestor with a compiler
           spec and use that.  If the ancestor's compiler is not
           concrete, then used the preferred compiler as specified in
           spackconfig.

           Intuition: Use the spackconfig default if no package that depends on
           this one has a strict compiler requirement.  Otherwise, try to
           build with the compiler that will be used by libraries that
           link to this one, to maximize compatibility.
        """
<<<<<<< HEAD
=======
        # Pass on concretizing the compiler if the target is not yet determined
        if not spec.architecture.target:
            #Although this usually means changed, this means awaiting other changes
            return True

        # Only use a matching compiler if it is of the proper style
        # Takes advantage of the proper logic already existing in compiler_for_spec
        # Should think whether this can be more efficient
        def _proper_compiler_style(cspec, architecture):
            compilers = spack.compilers.compilers_for_spec(cspec)
            filter(lambda c: c.strategy == architecture.platform_os.compiler_strategy, compilers)
#if architecture.platform_os.compiler_strategy == 'PATH':
            #    filter(lambda c: not c.modules, compilers)
            #if architecture.platform_os.compiler_strategy == 'MODULES':
            #    filter(lambda c: c.modules, compilers)
            return compilers

        
>>>>>>> 4f9a309d
        all_compilers = spack.compilers.all_compilers()

        if (spec.compiler and
            spec.compiler.concrete and
            spec.compiler in all_compilers):
            return False

        #Find the another spec that has a compiler, or the root if none do
        other_spec = find_spec(spec, lambda(x) : x.compiler)
        if not other_spec:
            other_spec = spec.root
        other_compiler = other_spec.compiler
        assert(other_spec)

        # Check if the compiler is already fully specified
        if other_compiler in all_compilers:
            spec.compiler = other_compiler.copy()
            return True

        # Filter the compilers into a sorted list based on the compiler_order from spackconfig
        compiler_list = all_compilers if not other_compiler else spack.compilers.find(other_compiler)
        cmp_compilers = partial(spack.pkgsort.compiler_compare, other_spec.name)
        matches = sorted(compiler_list, cmp=cmp_compilers)
        if not matches:
            raise UnavailableCompilerVersionError(other_compiler)

        # copy concrete version into other_compiler
        index = len(matches)-1
        while not _proper_compiler_style(matches[index], spec.architecture):
            index -= 1
            if index == 0:
                raise NoValidVersionError(spec)
        spec.compiler = matches[index].copy()
        assert(spec.compiler.concrete)
        return True  # things changed.


def find_spec(spec, condition):
    """Searches the dag from spec in an intelligent order and looks
       for a spec that matches a condition"""
    # First search parents, then search children
    dagiter = chain(spec.traverse(direction='parents',  root=False),
                    spec.traverse(direction='children', root=False))
    visited = set()
    for relative in dagiter:
        if condition(relative):
            return relative
        visited.add(id(relative))

    # Then search all other relatives in the DAG *except* spec
    for relative in spec.root.traverse():
        if relative is spec: continue
        if id(relative) in visited: continue
        if condition(relative):
            return relative

    # Finally search spec itself.
    if condition(spec):
        return spec

    return None   # Nohting matched the condition.


def cmp_specs(lhs, rhs):
    # Package name sort order is not configurable, always goes alphabetical
    if lhs.name != rhs.name:
        return cmp(lhs.name, rhs.name)

    # Package version is second in compare order
    pkgname = lhs.name
    if lhs.versions != rhs.versions:
        return spack.pkgsort.version_compare(
            pkgname, lhs.versions, rhs.versions)

    # Compiler is third
    if lhs.compiler != rhs.compiler:
        return spack.pkgsort.compiler_compare(
            pkgname, lhs.compiler, rhs.compiler)

    # Variants
    if lhs.variants != rhs.variants:
        return spack.pkgsort.variant_compare(
            pkgname, lhs.variants, rhs.variants)

    # Architecture
    if lhs.architecture != rhs.architecture:
        return spack.pkgsort.architecture_compare(
            pkgname, lhs.architecture, rhs.architecture)

    # Dependency is not configurable
    lhash, rhash = hash(lhs), hash(rhs)
    if lhash != rhash:
        return -1 if lhash < rhash else 1

    # Equal specs
    return 0



class UnavailableCompilerVersionError(spack.error.SpackError):
    """Raised when there is no available compiler that satisfies a
       compiler spec."""
    def __init__(self, compiler_spec):
        super(UnavailableCompilerVersionError, self).__init__(
            "No available compiler version matches '%s'" % compiler_spec,
            "Run 'spack compilers' to see available compiler Options.")


class NoValidVersionError(spack.error.SpackError):
    """Raised when there is no way to have a concrete version for a
       particular spec."""
    def __init__(self, spec):
        super(NoValidVersionError, self).__init__(
            "There are no valid versions for %s that match '%s'" % (spec.name, spec.versions))


class NoBuildError(spack.error.SpackError):
    """Raised when a package is configured with the nobuild option, but
       no satisfactory external versions can be found"""
    def __init__(self, spec):
        super(NoBuildError, self).__init__(
            "The spec '%s' is configured as nobuild, and no matching external installs were found" % spec.name)<|MERGE_RESOLUTION|>--- conflicted
+++ resolved
@@ -79,19 +79,15 @@
             externals = spec_externals(pkg)
             buildable = not is_spec_nobuild(pkg)
             if buildable:
-<<<<<<< HEAD
                 result.append((pkg, None))
             for ext in externals:
                 if ext[0].satisfies(spec):
                     result.append(ext)
-=======
-                result.append((pkg, None, None))
-            if externals:
-                sorted_externals = sorted(externals, cmp=lambda a,b: a[0].__cmp__(b[0]))
-                for external in sorted_externals:
-                    if external[0].satisfies(spec):
-                        result.append(external)
->>>>>>> 4f9a309d
+#            if externals:
+#                sorted_externals = sorted(externals, cmp=lambda a,b: a[0].__cmp__(b[0]))
+#                for external in sorted_externals:
+#                    if external[0].satisfies(spec):
+#                        result.append(external)
         if not result:
             raise NoBuildError(spec)
 
@@ -132,13 +128,10 @@
         if not candidate:
             # No ABI matches. Pick the top choice based on the orignal preferences.
             candidate = candidates[0]
-<<<<<<< HEAD
-=======
+
         external_module = candidate[2]
         external = candidate[1]
->>>>>>> 4f9a309d
         candidate_spec = candidate[0]
-        external = candidate[1]
         changed = False
 
         # If we're external then trim the dependencies
@@ -165,16 +158,13 @@
             changed = True
         if spec._dup(candidate_spec, deps=False, cleardeps=False):
             changed = True
-<<<<<<< HEAD
-        spec.external = external
-=======
+
         if not spec.external and external:
             spec.external = external
             changed = True
         if not spec.external_module and external_module:
             spec.external_module = external_module
             changed = True
->>>>>>> 4f9a309d
 
         return changed
 
@@ -252,8 +242,8 @@
 #        else:
 #            arch.arch_os = platform.operating_system('default_os')
 #            return True
-            
-        
+
+
     def _concretize_target(self, spec):
         if spec.architecture.target is not None:
             if isinstance(spec.architecture.target,spack.architecture.Target):
@@ -281,10 +271,10 @@
     def concretize_architecture(self, spec):
         """If the spec is empty provide the defaults of the platform. If the
         architecture is not a basestring, then check if either the platform,
-        target or operating system are concretized. If any of the fields are 
+        target or operating system are concretized. If any of the fields are
         changed then return True. If everything is concretized (i.e the
-        architecture attribute is a namedtuple of classes) then return False. 
-        If the target is a string type, then convert the string into a 
+        architecture attribute is a namedtuple of classes) then return False.
+        If the target is a string type, then convert the string into a
         concretized architecture. If it has no architecture and the root of the
         DAG has an architecture, then use the root otherwise use the defaults
         on the platform.
@@ -297,7 +287,7 @@
          #False
 #        if isinstance(spec.architecture, basestring):
 #            spec.split_architecture_string(spec.architecture)
-            
+
         ret =  any((
                 self._concretize_operating_system(spec),
                 self._concretize_target(spec)))
@@ -308,7 +298,7 @@
 #            not isinstance(spec.root.architecture, basestring):
 #                bool_flag =  any((
 #                    self._concretize_platform(spec.root.architecture, platform),
-#                    self._concretize_operating_system(spec.root.architecture, 
+#                    self._concretize_operating_system(spec.root.architecture,
 #                                                      platform),
 #                    self._concretize_target(spec.root.target, platform)))
 #                spec.architecture =spec.root.architecture
@@ -317,9 +307,9 @@
 #            spec.add_architecture_from_string(spec.root.architecture)
 
         return ret
-                
+
         # if there is no target specified used the defaults
-    
+
         #if spec.target is not None:
         #    if isinstance(spec.target,spack.architecture.Target):
         #        return False
@@ -363,8 +353,6 @@
            build with the compiler that will be used by libraries that
            link to this one, to maximize compatibility.
         """
-<<<<<<< HEAD
-=======
         # Pass on concretizing the compiler if the target is not yet determined
         if not spec.architecture.target:
             #Although this usually means changed, this means awaiting other changes
@@ -382,8 +370,7 @@
             #    filter(lambda c: c.modules, compilers)
             return compilers
 
-        
->>>>>>> 4f9a309d
+
         all_compilers = spack.compilers.all_compilers()
 
         if (spec.compiler and
