##############################################################################
# Copyright (c) 2013-2016, Lawrence Livermore National Security, LLC.
# Produced at the Lawrence Livermore National Laboratory.
#
# This file is part of Spack.
# Created by Todd Gamblin, tgamblin@llnl.gov, All rights reserved.
# LLNL-CODE-647188
#
# For details, see https://github.com/llnl/spack
# Please also see the LICENSE file for our notice and the LGPL.
#
# This program is free software; you can redistribute it and/or modify
# it under the terms of the GNU Lesser General Public License (as
# published by the Free Software Foundation) version 2.1, February 1999.
#
# This program is distributed in the hope that it will be useful, but
# WITHOUT ANY WARRANTY; without even the IMPLIED WARRANTY OF
# MERCHANTABILITY or FITNESS FOR A PARTICULAR PURPOSE. See the terms and
# conditions of the GNU Lesser General Public License for more details.
#
# You should have received a copy of the GNU Lesser General Public
# License along with this program; if not, write to the Free Software
# Foundation, Inc., 59 Temple Place, Suite 330, Boston, MA 02111-1307 USA
##############################################################################
from spack import *
import os


class Lua(Package):
    """ The Lua programming language interpreter and library """
    homepage = "http://www.lua.org"
    url = "http://www.lua.org/ftp/lua-5.1.5.tar.gz"

    version('5.3.2', '33278c2ab5ee3c1a875be8d55c1ca2a1')
    version('5.3.1', '797adacada8d85761c079390ff1d9961')
    version('5.3.0', 'a1b0a7e92d0c85bbff7a8d27bf29f8af')
    version('5.2.4', '913fdb32207046b273fdb17aad70be13')
    version('5.2.3', 'dc7f94ec6ff15c985d2d6ad0f1b35654')
    version('5.2.2', 'efbb645e897eae37cad4344ce8b0a614')
    version('5.2.1', 'ae08f641b45d737d12d30291a5e5f6e3')
    version('5.2.0', 'f1ea831f397214bae8a265995ab1a93e')
    version('5.1.5', '2e115fe26e435e33b0d5c022e4490567')
    version('5.1.4', 'd0870f2de55d59c1c8419f36e8fac150')
    version('5.1.3', 'a70a8dfaa150e047866dc01a46272599')

    extendable = True

    depends_on('ncurses')
    depends_on('readline')

    resource(
        name="luarocks",
        url="https://keplerproject.github.io/luarocks/releases/"
        "luarocks-2.3.0.tar.gz",
        md5="a38126684cf42b7d0e7a3c7cf485defb",
        destination="luarocks",
        placement='luarocks')

    def install(self, spec, prefix):
<<<<<<< HEAD
        if spec.satisfies("arch=darwin-i686") or spec.satisfies("arch=darwin-x86_64"):  # NOQA: ignore=E501
=======
        if spec.satisfies("platform=darwin"):
>>>>>>> 17b86838
            target = 'macosx'
        else:
            target = 'linux'
        make('INSTALL_TOP=%s' % prefix,
             'MYLDFLAGS=-L%s -L%s ' % (
                 spec['readline'].prefix.lib,
                 spec['ncurses'].prefix.lib),
             'MYLIBS=-lncurses',
             target)
        make('INSTALL_TOP=%s' % prefix,
             'MYLDFLAGS=-L%s -L%s ' % (
                 spec['readline'].prefix.lib,
                 spec['ncurses'].prefix.lib),
             'MYLIBS=-lncurses',
             'install')

        with working_dir(os.path.join('luarocks', 'luarocks')):
            configure('--prefix=' + prefix, '--with-lua=' + prefix)
            make('build')
            make('install')

    def append_paths(self, paths, cpaths, path):
        paths.append(os.path.join(path, '?.lua'))
        paths.append(os.path.join(path, '?', 'init.lua'))
        cpaths.append(os.path.join(path, '?.so'))

    def setup_dependent_environment(self, spack_env, run_env, extension_spec):
        lua_paths = []
        for d in extension_spec.traverse():
            if d.package.extends(self.spec):
                lua_paths.append(os.path.join(d.prefix, self.lua_lib_dir))
                lua_paths.append(os.path.join(d.prefix, self.lua_share_dir))

        lua_patterns = []
        lua_cpatterns = []
        for p in lua_paths:
            if os.path.isdir(p):
                self.append_paths(lua_patterns, lua_cpatterns, p)

        # Always add this package's paths
        for p in (os.path.join(self.spec.prefix, self.lua_lib_dir),
                  os.path.join(self.spec.prefix, self.lua_share_dir)):
            self.append_paths(lua_patterns, lua_cpatterns, p)

        spack_env.set('LUA_PATH', ';'.join(lua_patterns), separator=';')
        spack_env.set('LUA_CPATH', ';'.join(lua_cpatterns), separator=';')

        # Add LUA to PATH for dependent packages
        spack_env.prepend_path('PATH', self.prefix.bin)

        # For run time environment set only the path for extension_spec and
        # prepend it to LUAPATH
        if extension_spec.package.extends(self.spec):
            run_env.prepend_path('LUA_PATH', ';'.join(lua_patterns),
                                 separator=';')
            run_env.prepend_path('LUA_CPATH', ';'.join(lua_cpatterns),
                                 separator=';')

    def setup_environment(self, spack_env, run_env):
        run_env.prepend_path(
            'LUA_PATH',
            os.path.join(self.spec.prefix, self.lua_share_dir, '?.lua'),
            separator=';')
        run_env.prepend_path(
            'LUA_PATH', os.path.join(self.spec.prefix, self.lua_share_dir, '?',
                                     'init.lua'),
            separator=';')
        run_env.prepend_path(
            'LUA_PATH',
            os.path.join(self.spec.prefix, self.lua_lib_dir, '?.lua'),
            separator=';')
        run_env.prepend_path(
            'LUA_PATH',
            os.path.join(self.spec.prefix, self.lua_lib_dir, '?', 'init.lua'),
            separator=';')
        run_env.prepend_path(
            'LUA_CPATH',
            os.path.join(self.spec.prefix, self.lua_lib_dir, '?.so'),
            separator=';')

    @property
    def lua_lib_dir(self):
        return os.path.join('lib', 'lua', '%d.%d' % self.version[:2])

    @property
    def lua_share_dir(self):
        return os.path.join('share', 'lua', '%d.%d' % self.version[:2])

    def setup_dependent_package(self, module, ext_spec):
        """
        Called before lua modules's install() methods.

        In most cases, extensions will only need to have two lines::

        luarocks('--tree=' + prefix, 'install', rock_spec_path)
        """
        # Lua extension builds can have lua and luarocks executable functions
        module.lua = Executable(join_path(self.spec.prefix.bin, 'lua'))
        module.luarocks = Executable(
            join_path(self.spec.prefix.bin, 'luarocks'))<|MERGE_RESOLUTION|>--- conflicted
+++ resolved
@@ -57,11 +57,7 @@
         placement='luarocks')
 
     def install(self, spec, prefix):
-<<<<<<< HEAD
-        if spec.satisfies("arch=darwin-i686") or spec.satisfies("arch=darwin-x86_64"):  # NOQA: ignore=E501
-=======
         if spec.satisfies("platform=darwin"):
->>>>>>> 17b86838
             target = 'macosx'
         else:
             target = 'linux'
