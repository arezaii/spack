import os
from spack import *
import os

class Qt(Package):
    """Qt is a comprehensive cross-platform C++ application framework."""
    homepage = "http://qt.io"
    list_url   = 'http://download.qt-project.org/official_releases/qt/'
    list_depth = 2

    version('5.4.0', 'e8654e4b37dd98039ba20da7a53877e6',
            url='http://download.qt-project.org/official_releases/qt/5.4/5.4.0/single/qt-everywhere-opensource-src-5.4.0.tar.gz')
    version('5.3.2', 'febb001129927a70174467ecb508a682',
            url='http://download.qt.io/archive/qt/5.3/5.3.2/single/qt-everywhere-opensource-src-5.3.2.tar.gz')

    version('5.2.1', 'a78408c887c04c34ce615da690e0b4c8',
            url='http://download.qt.io/archive/qt/5.2/5.2.1/single/qt-everywhere-opensource-src-5.2.1.tar.gz')
    version('4.8.6', '2edbe4d6c2eff33ef91732602f3518eb',
            url="http://download.qt-project.org/official_releases/qt/4.8/4.8.6/qt-everywhere-opensource-src-4.8.6.tar.gz")

    # Use system openssl for security.
    #depends_on("openssl")

    depends_on("glib")
    depends_on("gtkplus")
    depends_on("libxml2")
    depends_on("zlib")
    depends_on("dbus")
    depends_on("libtiff")
    depends_on("libpng")
    depends_on("libmng")
    depends_on("jpeg")

<<<<<<< HEAD
     # Webkit
    # depends_on("gperf")
    # depends_on("flex")
    # depends_on("bison")
    # depends_on("ruby")
    # depends_on("icu4c")

    # OpenGL hardware acceleration
    depends_on("mesa")
    depends_on("libxcb")
=======
    def setup_dependent_environment(self, module, spec, dep_spec):
        """Dependencies of Qt find it using the QTDIR environment variable."""
        os.environ['QTDIR'] = self.prefix

>>>>>>> 5c2608b0

    def patch(self):
        if self.spec.satisfies('@4'):
            qmake_conf = 'mkspecs/common/g++-base.conf'
        elif self.spec.satisfies('@5'):
            qmake_conf = 'qtbase/mkspecs/common/g++-base.conf'
        else:
            return

        # Fix qmake compilers in the default mkspec
        filter_file(r'^QMAKE_COMPILER *=.*$',  'QMAKE_COMPILER = cc', qmake_conf)
        filter_file(r'^QMAKE_CC *=.*$',        'QMAKE_CC = cc',       qmake_conf)
        filter_file(r'^QMAKE_CXX *=.*$',       'QMAKE_CXX = c++',     qmake_conf)


    def install(self, spec, prefix):
        # Apparently this is the only way to 
        # "truly" get rid of webkit compiles now...
        os.rename("qtwebkit","no-qtwebkit")
        os.rename("qtwebkit-examples","no-qtwebkit-examples")
        configure('-v',
                  '-confirm-license',
                  '-opensource',
                  '-prefix', prefix,
                  '-openssl-linked',
                  '-dbus-linked',
                  #'-fast',
                  '-opengl',
                  '-qt-xcb',
                  '-optimized-qmake',
                  '-no-pch',
# phonon required for py-pyqt4
#                  '-no-phonon',
#                  '-no-phonon-backend',
                  '-no-openvg')
        make()
        make("install")<|MERGE_RESOLUTION|>--- conflicted
+++ resolved
@@ -31,8 +31,7 @@
     depends_on("libmng")
     depends_on("jpeg")
 
-<<<<<<< HEAD
-     # Webkit
+    # Webkit
     # depends_on("gperf")
     # depends_on("flex")
     # depends_on("bison")
@@ -42,12 +41,12 @@
     # OpenGL hardware acceleration
     depends_on("mesa")
     depends_on("libxcb")
-=======
+
+
     def setup_dependent_environment(self, module, spec, dep_spec):
         """Dependencies of Qt find it using the QTDIR environment variable."""
         os.environ['QTDIR'] = self.prefix
 
->>>>>>> 5c2608b0
 
     def patch(self):
         if self.spec.satisfies('@4'):
@@ -64,7 +63,7 @@
 
 
     def install(self, spec, prefix):
-        # Apparently this is the only way to 
+        # Apparently this is the only way to
         # "truly" get rid of webkit compiles now...
         os.rename("qtwebkit","no-qtwebkit")
         os.rename("qtwebkit-examples","no-qtwebkit-examples")
